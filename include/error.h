#pragma once
#ifndef ERROR_H
#define ERROR_H

#include <iostream>
#include "base.h"

enum ErrorCode { NO_ERR, ERR_CHAINHASH_MODE_INVALID, ERR_ITERATIONS_INVALID, ERR_DATABLOCK_NOT_COMPLETED, ERR_DATABLOCK_TOO_LONG, ERR_INVALID_PASSWD_CHAR, ERR_PASSWD_TOO_SHORT };

// used in a function that could fail, it returns a success type, a value and an error message
template <typename T>
struct ErrorStruct {
<<<<<<< HEAD
    SuccessType success;       // true if the operation was successful
    ErrorCode errorCode = NO_ERR;    // error code
    std::string errorInfo;  // some specific data about the error can be stored here
    T returnValue;      // return value
=======
    bool success;                  // true if the operation was successful
    ErrorCode errorCode = NO_ERR;  // error code
    std::string errorInfo;         // some specific data about the error can be stored here
    T returnValue;                 // return value
>>>>>>> 10e6e22d
};

// returns an error message based on the error code and the error info
std::string getErrorMessage(ErrorCode error_code, std::string error_info) noexcept;

#endif  // ERROR_H<|MERGE_RESOLUTION|>--- conflicted
+++ resolved
@@ -10,17 +10,11 @@
 // used in a function that could fail, it returns a success type, a value and an error message
 template <typename T>
 struct ErrorStruct {
-<<<<<<< HEAD
     SuccessType success;       // true if the operation was successful
     ErrorCode errorCode = NO_ERR;    // error code
     std::string errorInfo;  // some specific data about the error can be stored here
     T returnValue;      // return value
-=======
-    bool success;                  // true if the operation was successful
-    ErrorCode errorCode = NO_ERR;  // error code
-    std::string errorInfo;         // some specific data about the error can be stored here
-    T returnValue;                 // return value
->>>>>>> 10e6e22d
+
 };
 
 // returns an error message based on the error code and the error info
